use std::{net::IpAddr, path::PathBuf};

use crate::{ClientMode, TestType};
use clap::Subcommand;

#[derive(Subcommand, Debug)]
pub enum Commands {
    /// Run as client
    Client {
        /// Server hostname or IP address (e.g., 182.168.1.1, google.com). Defaults to 127.0.0.1
        #[arg(short, long, default_value = "127.0.0.1")]
        server: String,

        /// Server port. If not specified, defaults to 5201 for TCP/UDP and 8080 for HTTP.
        #[arg(short, long)]
        port: Option<u16>,

        /// Test duration in seconds
        #[arg(short, long, default_value = "10")]
        duration: u64,

        /// Protocol mode (tcp, udp, http1, http2, h2c, http3)
        #[arg(short, long, value_enum)]
        #[clap(group = "protocol")]
        mode: Option<ClientMode>,

        /// Use TCP protocol
        #[arg(long)]
        #[clap(group = "protocol")]
        tcp: bool,

        /// Use UDP protocol
        #[arg(long)]
        #[clap(group = "protocol")]
        udp: bool,

        /// Use HTTP/1.1 without TLS
        #[arg(long)]
        #[clap(group = "protocol", alias = "http")]
        http1: bool,

        /// Use HTTP/2 with TLS
        #[arg(long)]
        #[clap(group = "protocol")]
        http2: bool,

        /// Use h2c (HTTP/2 Cleartext)
        #[arg(long)]
        #[clap(group = "protocol")]
        h2c: bool,

        /// Use HTTP/3 (QUIC)
        #[arg(long, alias = "quic")]
        #[clap(group = "protocol")]
        http3: bool,

        /// Export results to file (JSON, CBOR, or HTML depending on extension)
        #[arg(short, long)]
        export: Option<PathBuf>,

        /// Number of concurrent connections or streams (means different things for different protocols)
        #[arg(short, long, default_value = "1")]
        connections: usize,

        /// Test type (download, upload, bidirectional, simultaneous, latency)
        #[arg(long = "type", default_value = "bidirectional")]
        test_type: TestType,

        /// Packet/payload sizes in bytes (e.g., 1024, 8192). If empty, uses default sizes.
        /// Note: TCP automatically segments anyways but this argument is kept for consistency.
        #[arg(long = "sizes", num_args = 0.., value_delimiter = ',')]
        test_sizes: Vec<usize>,

<<<<<<< HEAD
        /// Maximum chunk size. Effective only for HTTP tests.
        #[arg(long)]
        chunk_size: Option<usize>,

        /// Enable debug output
        #[arg(long)]
        debug: bool,
=======
        /// Test type (download, upload, bidirectional, simultaneous, latency)
        #[arg(long = "type", default_value = "bidirectional")]
        test_type: TestType,
>>>>>>> aad04733
    },

    /// Run as server
    Server {
        /// Enable all server modes
        #[arg(short, long, action = clap::ArgAction::SetTrue)]
        #[clap(conflicts_with_all = ["tcp", "udp", "http", "https"])]
        all: bool,

        /// Enable TCP server mode
        #[arg(long)]
        tcp: bool,

        /// Enable UDP server mode
        #[arg(long)]
        udp: bool,

        /// Enable unencrypted HTTP server modes (i.e. HTTP/1.1 without TLS, h2c)
        #[arg(long, alias = "http1")]
        http: bool,

        /// Enable HTTPS server modes (i.e. HTTP/2, HTTP/3)
        #[arg(long)]
        https: bool,

        /// Bind to specific interface. Defaults to 0.0.0.0
        #[arg(short, long, default_value = "0.0.0.0")]
        bind: IpAddr,

        /// Listen port for TCP server
        #[arg(long)]
        tcp_port: Option<u16>,

        /// Listen port for UDP server  
        #[arg(long)]
        udp_port: Option<u16>,

        /// Listen port for HTTP server
        #[arg(long)]
        http_port: Option<u16>,

        /// Listen port for HTTPS server
        #[arg(long)]
        https_port: Option<u16>,

        /// TLS certificate file path (*.pem).
        /// If not specified, defaults to `cert.pem` in the current directory.
        #[arg(long)]
        cert: Option<PathBuf>,

        /// TLS private key file path (*.pem).
        /// If not specified, defaults to `key.pem` in the current directory.
        #[arg(long)]
        key: Option<PathBuf>,
    },

    /// Print previously saved results
    Report {
        /// Path to the results file (JSON or CBOR)
        #[arg(short, long)]
        file: PathBuf,

        /// Export results to HTML
        #[arg(long)]
        export_html: Option<PathBuf>,
    },
}<|MERGE_RESOLUTION|>--- conflicted
+++ resolved
@@ -71,19 +71,9 @@
         #[arg(long = "sizes", num_args = 0.., value_delimiter = ',')]
         test_sizes: Vec<usize>,
 
-<<<<<<< HEAD
-        /// Maximum chunk size. Effective only for HTTP tests.
+        /// Maximum chunk size. Effective only for HTTP/1.1 tests.
         #[arg(long)]
         chunk_size: Option<usize>,
-
-        /// Enable debug output
-        #[arg(long)]
-        debug: bool,
-=======
-        /// Test type (download, upload, bidirectional, simultaneous, latency)
-        #[arg(long = "type", default_value = "bidirectional")]
-        test_type: TestType,
->>>>>>> aad04733
     },
 
     /// Run as server
